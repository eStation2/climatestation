--- conflicted
+++ resolved
@@ -1,82 +1,3 @@
-<<<<<<< HEAD
-ServerName localhost
-
-<VirtualHost *:80>
-    ServerName localhost
-    # ServerAlias d6-dev-estation2web.ies.jrc.it
-    # ServerAlias s-jrciprap262p.jrc.it
-    # ServerName estation2.jrc.ec.europa.eu
-    # ServerAlias d6-dev-estation2web.ies.jrc.it
-    # ServerAlias d6-dev-estation2web.jrc.it
-    DocumentRoot /var/www/climatestation
-
-    # APACHE VIRTUAL HOST CUSTOM  LOG DEFINITION
-    LogFormat "%h %l %u %t \"%r\" %>s %b \"%{Referer}i\" \"%{User-Agent}i\"" combined_climatestation
-    LogFormat "%h %l %u %t \"%r\" %>s %b" common_climatestation
-    ErrorLog /var/log/apache2/climatestation_error.log
-    CustomLog /var/log/apache2/climatestation_access.log combined_climatestation
-    # END APACHE VIRTUAL HOST CUSTOM  LOG DEFINITION
-
-    # APACHE VIRTUAL HOST DOCUMENTROOT DEFINITION
-    <Directory /var/www/climatestation>
-        AllowOverride All
-        Options -Indexes -FollowSymLinks
-        Require all granted
-    </Directory>
-    # END APACHE VIRTUAL HOST DOCUMENTROOT DEFINITION
-
-    ##############################
-    # WEB.PY SETUP
-    ##############################
-    # WSGIDaemonProcess climatestation python-path=/var/www/climatestation
-    WSGIDaemonProcess climatestation python-path=/root/miniconda3/lib/python3.7/site-packages
-    # WSGIPythonPath /opt/conda/bin/python
-
-    #WSGIDaemonProcess climatestation  python-path=/var/www/climatestation
-    # python-path=/opt/conda/lib/python3.7/site-packages:/var/www/climatestation
-    # python-home=/opt/conda/lib/python3.7/site-packages
-    # python-home=/opt/conda/bin/python
-    # WSGIPythonPath /root/miniconda3/lib/python3.7/site-packages
-    WSGIProcessGroup climatestation
-    # WSGIScriptAlias / /var/www/climatestation/wsgi_test_script.py process-group=climatestation
-    WSGIScriptAlias / /var/www/climatestation/webpy_esapp.py process-group=climatestation
-
-    Alias /lib/ /var/www/climatestation/lib/
-    Alias /app/ /var/www/climatestation/apps/gui/climatestation/app/
-    Alias /resources/ /var/www/climatestation/apps/gui/climatestation/resources/
-    Alias /build/ /var/www/climatestation/apps/gui/climatestation/build/
-    Alias /classic/ /var/www/climatestation/apps/gui/climatestation/classic/
-    Alias /ext/ /var/www/climatestation/apps/gui/climatestation/ext/
-    Alias /overrides/ /var/www/climatestation/apps/gui/climatestation/overrides/
-    Alias /bootstrap.js /var/www/climatestation/apps/gui/climatestation/bootstrap.js
-    Alias /classic.json /var/www/climatestation/apps/gui/climatestation/classic.json
-    Alias /app.js /var/www/climatestation/apps/gui/climatestation/app.js
-    Alias /favicon.ico /var/www/climatestation/apps/gui/climatestation/favicon.ico
-
-  <Location /cgi-bin/mapserv>
-        ProxyPass http://mapserver:80/cgi-bin/mapserv
-        ProxyPassReverse http://mapserver:80/cgi-bin/mapserv
-        Header add X-Script-Name "/cgi-bin/mapserv"
-        Header add Host "localhost"
-        RequestHeader set X-Script-Name "/cgi-bin/mapserv"
-        RequestHeader set Host "localhost"
-    </Location>
-
-# <Location /cgi-bin/>
-#         Require ip 139.191.0.0/16
-# </Location>
-
-#   SuexecUserGroup apache apache
-#    <Proxy "unix:/var/run/php-fpm/www.sock|fcgi://php-fpm">
-#        ProxySet disablereuse=off
-#    </Proxy>
-
-#    <FilesMatch \.php$>
-#        SetHandler proxy:fcgi://php-fpm
-#    </FilesMatch>
-
-</VirtualHost>
-=======
 ServerName localhost
 
 <VirtualHost *:80>
@@ -153,5 +74,4 @@
 #        SetHandler proxy:fcgi://php-fpm
 #    </FilesMatch>
 
-</VirtualHost>
->>>>>>> ad0fe74c
+</VirtualHost>