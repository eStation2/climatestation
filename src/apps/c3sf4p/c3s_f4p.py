--- conflicted
+++ resolved
@@ -33,11 +33,7 @@
 from joblib import Parallel, delayed
 from datetime import datetime
 from config import es_constants
-<<<<<<< HEAD
 from lib.python import functions
-=======
-
->>>>>>> 0aab988b
 
 class Fitness4Purpose(object):
     """
@@ -436,20 +432,12 @@
             """from here one must call a routine to render the plot, to be seen with Jurriaan"""
 
             # for testing the function call a matplotlib function to plot data
-<<<<<<< HEAD
             if plotimage:
                 if self.dbg:
                     info = (str(getframeinfo(currentframe()).filename) + ' --line: ' +
                             str(getframeinfo(currentframe()).lineno))
                     tag = 'Generating latitudinal average plot using matplotlib.show() for testing purposes'
                     self._log_report(info, tag)
-=======
-            if self.dbg:
-                info = (str(getframeinfo(currentframe()).filename) + ' --line: ' +
-                        str(getframeinfo(currentframe()).lineno))
-                tag = 'Generating latitudinal average plot using matplotlib.show() for testing purposes'
-                self._log_report(info, tag)
->>>>>>> 0aab988b
                 from apps.c3sf4p.f4p_plot_functions.plot_hovmoller import graphical_render
 
                 graphical_render(hov_matrix, band_name, sensor_name=sens_name, x_tick_labels=np.array(x_tick_labels),
