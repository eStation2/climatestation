--- conflicted
+++ resolved
@@ -119,11 +119,7 @@
 
         self.logfile = None
         self.tmp_joblib = es_constants.es2globals['base_tmp_dir'] + '/tmp_joblib/'
-<<<<<<< HEAD
-        self.save_path = es_constants.es2globals['base_tmp_dir'] + os.sep
-=======
         functions.check_output_dir(self.tmp_joblib)
->>>>>>> 00e1e219
         self._check_input()
 
     def _check_input(self):
@@ -343,9 +339,9 @@
             tag = 'Generating the scatter graphic (using matplotlib.show) for testing purposes'
             self._log_report(info, tag)
             from apps.c3sf4p.f4p_plot_functions.plot_scatter import graphical_render
-            save_name = self.save_path + 'test_scatter.png'
+
             graphical_render(data[0], data[1], x_label=data_labels[0], y_label=data_labels[1], figure_title=fig_title,
-                             logfile=self.logfile, sname=save_name)
+                             logfile=self.logfile)
 
             info = (str(getframeinfo(currentframe()).filename) + ' --line: ' + str(getframeinfo(currentframe()).lineno))
             tag = 'End of scatter plot function, no problem found'
@@ -363,6 +359,7 @@
             self.logfile = es_constants.es2globals['log_dir'] + '/latitudinal-average-plot_test_' + \
                            str(datetime.today()).replace(' ', '') + '.log'
 
+        if self.dbg:
             info = (str(getframeinfo(currentframe()).filename) + ' --line: ' + str(getframeinfo(currentframe()).lineno))
             tag = 'Check that all files share the same pixel dimension'
             self._log_report(info, tag)
@@ -379,7 +376,8 @@
             x_tick_labels = []
             rd0 = RasterDatasetCS(filelist[0])
 
-            sz = rd0.get_data(self.bands[0], subsample_coordinates=self.zc).shape[0]
+            # shape = rd0.get_data(self.bands[0], subsample_coordinates=self.zc).shape
+            sz = rd0.get_data(self.bands[0]).shape[0]
             x_set = range(len(filelist))
 
             # initialise data matrix to host hovmoller calculation
@@ -406,7 +404,7 @@
                 tag = 'Parallel calculation ends. Now display the result'
                 self._log_report(info, tag)
 
-            # unroll the output of parallel computation
+            # unrol the output of parallel computation
             for j in x_set:
                 ii = int(out[j][0][1])
                 d = out[j][0][0]
@@ -442,15 +440,9 @@
                     self._log_report(info, tag)
                 from apps.c3sf4p.f4p_plot_functions.plot_hovmoller import graphical_render
 
-                save_name = self.save_path + 'Test_howmoller.png'
-
                 graphical_render(hov_matrix, band_name, sensor_name=sens_name, x_tick_labels=np.array(x_tick_labels),
-<<<<<<< HEAD
-                                 y_tick_labels=np.array(y_tick_labels), dbg=False, sname=save_name)
-=======
                                  y_tick_labels=np.array(y_tick_labels), dbg=False)
                 # TODO: Get the image and convert to Base10 to attach in return json
->>>>>>> 00e1e219
 
             if self.dbg:
                 info = (str(getframeinfo(currentframe()).filename) + ' --line: ' +
@@ -553,6 +545,8 @@
         if self.dbg:
             self.logfile = es_constants.es2globals['log_dir'] + '/trend_test_' + \
                            str(datetime.today()).replace(' ', '') + '.log'
+
+        if self.dbg:
             info = (str(getframeinfo(currentframe()).filename) + ' --line: ' + str(getframeinfo(currentframe()).lineno))
             tag = 'Checking if the system is able to handle default chunks and size '
             self._log_report(info, tag)
@@ -680,9 +674,9 @@
                 tag = 'Generating trend plot using matplotlib.show() for testing purposes'
                 self._log_report(info, tag)
                 from apps.c3sf4p.f4p_plot_functions.plot_trend import graphical_render
-                save_name = self.save_path + 'test_trend.png'
+
                 graphical_render(slopes, title='Significant Slopes ', threshold=np.percentile(slopes, 90), dbg=True,
-                                 logfile=self.logfile, sname=save_name)
+                                 logfile=self.logfile)
 
                 info = (str(getframeinfo(currentframe()).filename) + ' --line: ' + str(
                     getframeinfo(currentframe()).lineno))
@@ -709,6 +703,8 @@
         if self.dbg:
             self.logfile = es_constants.es2globals['log_dir'] + '/histCdf_test_' + \
                            str(datetime.today()).replace(' ', '') + '.log'
+
+        if self.dbg:
             info = (str(getframeinfo(currentframe()).filename) + ' --line: ' + str(getframeinfo(currentframe()).lineno))
             tag = 'Starting Hist and CDF function. Each hist will have ' + str(len(self.lof)) + ' distributions'
             self._log_report(info, tag)
@@ -783,151 +779,14 @@
                 tag = 'Generating the histogram graphic (using matplotlib.show) for testing purposes'
                 self._log_report(info, tag)
                 from apps.c3sf4p.f4p_plot_functions.plot_hist_cdf import graphical_render
-                save_name = self.save_path + 'test_hist.png'
+
                 graphical_render(_data, sensor_name=sens_names, prod_name=self.bands, date_time=date_time,
-                                 zone_name=self.zn, zone_coord=self.zc, ks_value=ks, i_ref=reference,
-                                 str_output_fname=save_name)
+                                 zone_name=self.zn, zone_coord=self.zc, ks_value=ks, i_ref=reference)
 
                 info = (str(getframeinfo(currentframe()).filename) + ' --line: ' + str(
                     getframeinfo(currentframe()).lineno))
                 tag = 'End of hist-CDF function, no problem found'
                 self._log_report(info, tag)
-
-    def gamma_index(self, pid=0.05, index_ref=None):
-        """
-        :param pid:             pixel intensity difference in %
-        :param index_ref:       index of the reference dataset
-        :return:
-        """
-        if self.dbg:
-            self.logfile = es_constants.es2globals['log_dir'] + '/gamma-index_test_' + \
-                           str(datetime.today()).replace(' ', '') + '.log'
-
-            info = (str(getframeinfo(currentframe()).filename) + ' --line: ' + str(getframeinfo(currentframe()).lineno))
-            tag = 'GammaIndex function'
-            self._log_report(info, tag)
-
-        # true_zc = None
-
-        n_dataset = len(self.lof)
-        if self.dbg:
-            info = (str(getframeinfo(currentframe()).filename) + ' --line: ' + str(getframeinfo(currentframe()).lineno))
-            tag = str(n_dataset) + ' datasets'
-            self._log_report(info, tag)
-        if index_ref is not None:
-            x_set = [item for item in range(n_dataset) if item not in [index_ref]]
-            if self.dbg:
-                info = (str(getframeinfo(currentframe()).filename) + ' --line: ' + str(
-                    getframeinfo(currentframe()).lineno))
-                tag = 'Reference index==' + str(index_ref)
-                self._log_report(info, tag)
-        else:
-            x_set = [item for item in range(n_dataset)]
-            if self.dbg:
-                info = (str(getframeinfo(currentframe()).filename) + ' --line: ' + str(
-                    getframeinfo(currentframe()).lineno))
-                tag = 'Reference index not provided, the reference is taken as the average distribution'
-                self._log_report(info, tag)
-
-        gi_dataset = []
-        gi_product = []
-        iteration = 0
-
-        for nf in range(len(self.lof[0])):
-            iteration += 1
-            rd0 = RasterDatasetCS(self.lof[0][nf])
-            date_time = rd0.date_long
-            _data = []
-            sensor_name = []
-
-            if self.dbg:
-                info = (str(getframeinfo(currentframe()).filename) + ' --line: ' + str(
-                    getframeinfo(currentframe()).lineno))
-                tag = 'Getting data matrices'
-                self._log_report(info, tag)
-
-            for nd in range(n_dataset):
-                sensor_name.append([])
-                fname = self.lof[nd][nf]
-                rd = RasterDatasetCS(fname)
-                sensor_name[nd].append(rd.sensor_code)  # get sensor name
-                prod_name = self.bands[nd]
-                d_tmp = rd.get_data(prod_name, subsample_coordinates=self.zc)  # load data matrix
-                _data.append(d_tmp)
-                if nd == 0:
-                    true_zc = rd.native_zc
-
-            data = np.array(_data)
-            if index_ref is not None:
-                # assign the tag of reference to the data index ref_index
-                ref = data[index_ref]
-                ref_name = sensor_name[index_ref]
-            else:
-                # take as reference the average value among all the available distributions
-                ref = np.nanmean(data, axis=0)
-                ref_name = 'Average Distribution'
-
-            if self.dbg:
-                info = (str(getframeinfo(currentframe()).filename) + ' --line: ' + str(
-                    getframeinfo(currentframe()).lineno))
-                tag = 'Compute the simplified gamma index considering a distance to agreement dta == 0 and an ' \
-                      'intensity threshold pid == ' + str(pid) + '% using joblib.Parallel '
-                self._log_report(info, tag)
-            out = Parallel(n_jobs=self.n_cores, temp_folder=self.tmp_joblib)(delayed(sf.gamma2d)
-                                                                             (ref, data[i], pid) for i in x_set)
-
-            if self.dbg:
-                info = (str(getframeinfo(currentframe()).filename) + ' --line: ' + str(
-                    getframeinfo(currentframe()).lineno))
-                tag = 'End of Parallel loop'
-                self._log_report(info, tag)
-
-            g_index = []
-            delta = []
-            for i, _ in enumerate(x_set):
-                g_index.append(out[i][0])
-                delta.append(out[i][1])
-
-            for i, k in enumerate(x_set):
-                test_name = sensor_name[k][0]
-                g_matrix = np.array(g_index[i])
-                # delta4plot = np.array(delta[i])
-                delta4plot = np.array(delta[i])
-                if iteration == 1:
-                    lbl = str(sensor_name[k][0])
-                    gi_dataset.append(lbl)
-                    gi_product.append(self.bands[k])
-
-                n_tot = np.count_nonzero(~np.isnan(g_index[i]))  # number of valid px on gi (eq on ref)
-                n_gi = np.count_nonzero(g_matrix <= 1)  # number of px for which gi <= 1
-
-                prod_name = self.bands[k]
-                try:
-                    norm_gi = np.round(100. * n_gi / n_tot)  # normalized gi: % of VALID px with gi<=1
-                except ZeroDivisionError:
-                    norm_gi = np.nan
-                gamma4plot = g_matrix
-
-
-                if self.dbg:
-                    info = (str(getframeinfo(currentframe()).filename) + ' --line: ' + str(
-                        getframeinfo(currentframe()).lineno))
-                    tag = 'Generating the plot'
-                    self._log_report(info, tag)
-
-                    from apps.c3sf4p.f4p_plot_functions.plot_gamma_index import graphical_render
-                    sname = self.save_path + 'test_gammaIndex.png'
-
-                    ttl = str(sensor_name[i]) + ': ' + self.bands[i] + ' ' + self.zn + ' ' + date_time +\
-                        ' \n I_$_{tol}$ = ' + str(pid) + '%; Reference: ' + ref_name
-
-                    graphical_render(gamma4plot, self.zc, norm_gi, sname, title=ttl)
-
-        if self.dbg:
-            info = (str(getframeinfo(currentframe()).filename) + ' --line: ' + str(
-                getframeinfo(currentframe()).lineno))
-            tag = '********End of gamma-index function, no error found***********'
-            self._log_report(info, tag)
 
     def _log_report(self, info, tag):
         if not os.path.exists(self.logfile):
