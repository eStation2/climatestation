import unittest
from apps.c3sf4p.c3s_f4p import Fitness4Purpose
# from apps.productmanagement.datasets import Dataset
from apps.productmanagement.products import Product
import datetime


class TestC3S(unittest.TestCase):
    productcode = 'chirps-dekad'
    version = '2.0'
    subproductcode = '10d'
    mapsetcode = 'CHIRP-Africa-5km'

    # productcode = 'vgt-dmp'
    # version = 'V2.0'
    # subproductcode = 'dmp'
    # mapsetcode = 'SPOTV-Africa-1km'

    from_date = datetime.date(2017, 1, 1)
    to_date = datetime.date(2017, 3, 1)

    p = Product(product_code=productcode, version=version)
    dataset = p.get_dataset(mapset=mapsetcode, sub_product_code=subproductcode,
                            from_date=from_date, to_date=to_date)
    dataset_filenames = dataset.get_filenames_range()

    def run_test(self, filelist, band_name):
        self.lof = filelist
        self.band = band_name
        self.f4p = Fitness4Purpose(self.lof, self.band)

    def test_hovmuller(self):

        self.lof = [self.dataset_filenames]
        self.bands = [None]     # * len(self.lof)
<<<<<<< HEAD
        self.f4p = Fitness4Purpose(self.lof, self.bands, ecv=None, region_name=None, region_coordinates=None, dbg=True)
        ts, x_tick_labels, y_tick_labels = self.f4p.latitudinal_average_plot(plotimage=False, timeseries=True)
=======
        self.f4p = Fitness4Purpose(self.lof, self.bands, ecv=None, region_name=None, region_coordinates=None, njobs=1,
                                   dbg=True)
        self.f4p.latitudinal_average_plot()
>>>>>>> 0aab988b
        self.assertEqual(1, 1)

    def test_scatter(self):
        self.lof = [[self.dataset_filenames[0]], [self.dataset_filenames[1]]]
        self.bands = [None, None]  # * len(self.lof)
        self.f4p = Fitness4Purpose(self.lof, self.bands, ecv=None, region_name=None, region_coordinates=None, dbg=True)
        self.f4p.scatter_plot()
        self.assertEqual(1, 1)

    def test_trend(self):
        self.lof = [self.dataset_filenames]
        self.bands = [None]  # * len(self.lof)
        self.f4p = Fitness4Purpose(self.lof, self.bands, ecv=None, region_name=None, region_coordinates=None, dbg=True)
        self.f4p.trend_analysis(fast=True, num_jobs=1)
        self.assertEqual(1, 1)<|MERGE_RESOLUTION|>--- conflicted
+++ resolved
@@ -33,14 +33,11 @@
 
         self.lof = [self.dataset_filenames]
         self.bands = [None]     # * len(self.lof)
-<<<<<<< HEAD
         self.f4p = Fitness4Purpose(self.lof, self.bands, ecv=None, region_name=None, region_coordinates=None, dbg=True)
         ts, x_tick_labels, y_tick_labels = self.f4p.latitudinal_average_plot(plotimage=False, timeseries=True)
-=======
         self.f4p = Fitness4Purpose(self.lof, self.bands, ecv=None, region_name=None, region_coordinates=None, njobs=1,
                                    dbg=True)
         self.f4p.latitudinal_average_plot()
->>>>>>> 0aab988b
         self.assertEqual(1, 1)
 
     def test_scatter(self):
