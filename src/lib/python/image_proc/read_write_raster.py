"""
# ###############################################################################
# version:          R1.0.1                                                      #
# created by:       F.Cappucci  --- fabrizio.cappucci@ext.ec.europa.eu          #
# creation date:    25 Oct 2020                                                 #
# property of:      JRC                                                         #
# purpose:          main Class containing the functions for read and import     #
#                   raster dataset in geotif format                             #
#             --------------------------------------------------                #
# last edit:        in development                                              #
#  *************************************************************************    #
# If the tif file contains a data_mask along with physical data, the user can   #
# decide to apply such mask on the fly, specifying just the mask name and the   #
# filter value, the threshold parameter                                         #
# moreover, the class also can return the boundary coordinates of the product   #
# if needed                                                                     #
#                                                                               #
# ###############################################################################
"""

from osgeo import gdal, osr, gdalconst
import numpy as np
import os
import re
from datetime import date
try:
    from src.lib.python.metadata import SdsMetadata
except ModuleNotFoundError:
    SdsMetadata = None
from netCDF4 import Dataset
from lib.python import mapset


class RasterDataset(object):
    def __init__(self, filename, product=None):
        """
        :param filename: filename of the raster file to read (can be either a geotif or a netCDF file)
                        The routine uses the right method to read the file in relation to its file extension


        To initialize the read_raster class only the filename is needed.

        Some public methods are available through the class, the main one (.get_data) allows to retrieve the
        numpy array of the data layer of interest

        """
        self.filename = filename

        # got filename extension
        _, ext = os.path.splitext(self.filename)

        if str(ext).lower() in ['.tif', '.tiff']:
            self.raster_type = 'geofit'
        elif str(ext).lower() == '.nc':
            self.raster_type = 'netcdf'
        else:
            # implement a control step here: il file extension cannot be associated to a netCDF file or a geotif
            # it is assumed as unknown file format and an exception can be raised.
            msg = 'Unknown file extension, expected geotif or netCDF file, got %s instead. Exit ' % (str(ext))
            raise Exception(msg)
            # or pass if no exception are needed here

        # initialise parameters
        self.mask_name = None
        self.threshold = None
        self.zc = None
        self.do_extract = None
        self.neigh = None
        self.local_zc = None
        self.date = None
        self.year = None
        self.month = None
        self.day = None
        self.prod_code = None
        self.sensor_code = None
        self.date_long = None
        self.native_zc = None
        self.scale_factor = None
        self.fill_value = None
        self.add_offset = None
        self.band = None
        self.frequency = None
        # Initialize the parameters for local site (punctual) extraction
        self.neigh = 0
        self.lat_offset = 0.  # used in _haversine formulae
        self.lon_offset = 0.
        self.filename = filename
        self.product = product
        # Read relevant metadata fields
        try:
            self.get_sds_metadata()  # This work only with Climatestation where metadata is already written
        except Exception:  # general error handling, to be better refined in future (TODO!)
            pass

    def get_data(self, band=None, subsample_coordinates=None, make_extraction=False, local_site_lat=None,
                 local_site_lon=None, neighbors=0, mask_name=None, threshold=None):
        """
        :param band:                    TYPE: string, this parameter is meaningful (i.e. should be specified) in case
                                        of net-CDF multiband rester file.
        :param subsample_coordinates:   TYPE:list, to be provided as [S, N, W, E] floating numbers. Defines a subsample
                                        of the product in case a particular sub-region is required instead of the
                                        full-extension product
                                        Example: subsample_coordinates=[-30, -20, 15, 25]

        :param make_extraction:         TYPE: Bool, True or False, enables local site extraction

        :param local_site_lat:          TYPE: float, Latitude of the local site to extract

        :param local_site_lon:          TYPE: float, Longitude of the local site to extract

        :param neighbors:               TYPE: int, integer number: number of neighbor around local site position.
                                        EXAMPLE: if neighbors=1 ==> a matrix of 3x3 will be returned
                                                 if neighbors=2 ==> a matrix of 5x5 will be returned
                                                 in general: neighbors=n ==> a matrix of (2n+1)x(2n+1) will be returned

        :param mask_name:               TYPE: str, Name of the layer containing the filter mask (if any)

        :param threshold:               TYPE: int/float [...TBD], Threshold to be applied to the product

        TODO: verify that the mask parameter is actually needed in ClimateStation, otherwise get rid of it!

        :return: Data array of the kind numpy.array which shape is defined by subsample coordinates and/or
        local site coordinates
        ***********************************************************************************************************
        ***********************************************************************************************************

        !!!!!!!!!!! PLEASE NOTICE THAT !!!!!!!!!!!!!!!!

        if both subsample coordinates and local site coordinates are both given, the priority
        is given to the local site ones, as long as the "make_extraction" parameter is set to True, otherwise subsample
        coordinates takes the priority.

        ***********************************************************************************************************
        ***********************************************************************************************************

        """
        self.band = band
        self.mask_name = mask_name
        self.threshold = threshold
        self.zc = subsample_coordinates
        self.do_extract = make_extraction
        self.neigh = neighbors
        self.local_zc = [local_site_lat, local_site_lon]
        if self.raster_type == 'geotif':
            return self._get_geotiff()
        else:
            return self._get_netcdf()

    def get_data_CS_netcdf(self, target_mapset_name, native_mapset_name):
        # Read original dataset
        native_dataset = self._get_GDAL_dataset()
        # Clip the native dataset to target bbox ? or change resolution
        pre_proccessed_dataset = self.do_reproject(native_dataset, target_mapset_name=target_mapset_name, native_mapset_name=native_mapset_name)
        # Apply input scaling factor offset nodata and get physical value data
        pre_processed_data_array = np.array(pre_proccessed_dataset.ReadAsArray())
        physicalvalue_data_array = self._process_data(pre_processed_data_array, pre_proccessed_dataset)

        return physicalvalue_data_array

    def _get_netcdf(self):
        """
        read the band layer and return it as numpy array
        the function is based on gdal
        :return:
        """
        # if self.band is None:
        #     fid = self.filename
        # else:
        #     fid = 'NETCDF:' + '"' + self.filename + '":' + self.band
        gobj = self._get_GDAL_dataset()
        self.meta = gobj.GetMetadata()
        # data_type, fv, sf, add_of, vmin, vmax = self._get_netcdf_attr()
        _data = np.array(gobj.ReadAsArray())

        return self._process_data(_data, gobj)

    def _get_GDAL_dataset(self):
        if self.band is None:
            fid = self.filename
        else:
            fid = 'NETCDF:' + '"' + self.filename + '":' + self.band
        gobj = gdal.Open(fid)
        return gobj

    def _process_data(self, data, gobj):
        """
        :param data: numpy array of "raw" data
        :param gobj: gdal_object of type gdal.Open()
        :return: scientific dataset (i.e. data having physical meanings)
        """
        i_i = 0
        i_f = None
        j_i = 0
        j_f = None
        data_type = gobj.ReadAsArray().dtype
        if self.do_extract:  # if true, extract a point (or a neighbor of points)
            i_i, i_f, j_i, j_f = self._local_extraction([gobj.RasterYSize, gobj.RasterXSize])
        else:
            if self.zc not in [None, self.native_zc]:  # if verified, extract a sub-region of data
                i_i, i_f, j_i, j_f = self._subregion_extraction([gobj.RasterYSize, gobj.RasterXSize])

        data = data[i_i:i_f, j_i:j_f]
        if data_type != 'float':
            data = np.array(data, dtype='float')

        # physical conversion
        if self.fill_value is not None:
            data[data == self.fill_value] = np.nan
        if self.scale_factor is not None:
            data *= self.scale_factor
        if self.add_offset is not None:
            data += self.add_offset

        return data

    def _haversine(self, lat_end, lon_end):

        lat_start = self.local_zc[0] + self.lat_offset
        lon_start = self.local_zc[1] + self.lon_offset

        ae_km = 6378.135  # Equatorial radius.
        be_km = 6356.752  # Polar radius.

        ae2 = ae_km * ae_km
        be2 = be_km * be_km

        rad_lat = np.deg2rad(lat_start)
        sin_lat = np.sin(rad_lat)
        cos_lat = np.cos(rad_lat)
        sin_lat *= sin_lat
        cos_lat *= cos_lat

        r2 = ae2 * be2 / (ae2 * sin_lat + be2 * cos_lat)
        e_radius = np.sqrt(r2)
        # print eRadius

        d_lon = np.deg2rad(lon_end - lon_start)
        d_lat = np.deg2rad(lat_end - lat_start)
        a = (np.sin(d_lat / 2)) ** 2 + np.cos(np.deg2rad(lat_start)) * \
            np.cos(np.deg2rad(lat_end)) * (np.sin(d_lon / 2)) ** 2
        c = 2 * np.arctan2(np.sqrt(a), np.sqrt(1 - a))
        distance = e_radius * c
        return distance

    def _check_distance(self, i, j, lat, lon):
        """
        :param i:   nominal lat site index (calculated minimizing the lat difference)
        :param j:   nominal lon site index (calculated minimizing the lon difference)
        :param lat: latitude array
        :param lon: longitude array
        :return:  return the true index of the extraction considering real distance between site position and
            coordinates taken as the center of the pixel. if the self.neigh parameter is set, 4 parameters are
            returned, representing the limit of the neighbour (as index of the matrix) around site location
            as ex, if self.neigh = 1 a 3x3 matrix is selected.
        """

        lat_size = len(lat)
        lon_size = len(lon)

        bounds_extension = 15  # number of pixels to test around the nominal i, j

        i_i = i - bounds_extension
        i_f = i + bounds_extension + 1
        j_i = j - bounds_extension
        j_f = j + bounds_extension + 1
        while i_i < 0:
            i_i += 1
        while i_f > (lat_size - 1):
            i_f -= 1
        while j_i < 0:
            j_i += 1
        while j_f > (lon_size - 1):
            j_f -= 1

        i_idx = np.arange(i_i, i_f)
        j_idx = np.arange(j_i, j_f)

        lat_bounds = lat[i_i:i_f]
        lon_bounds = lon[j_i:j_f]
        dist = np.zeros([len(lat_bounds), len(lon_bounds)])

        # calculate the distance between the site coord and the coord in the bounds, _haversine formulae
        for ii, _lat in enumerate(lat_bounds):
            for jj, _lon in enumerate(lon_bounds):
                dist[ii, jj] = self._haversine(_lat, _lon)

        ij = np.where(dist == np.min(dist))

        i_true = int(i_idx[ij[0][0]])
        j_true = int(j_idx[ij[1][0]])

        i_i_true = int(i_true - self.neigh)
        j_i_true = int(j_true - self.neigh)
        i_f_true = int(i_true + self.neigh + 1)
        j_f_true = int(j_true + self.neigh + 1)
        if i_i_true < 0:
            i_i_true = 0
        if j_i_true < 0:
            j_i_true = 0
        if i_f_true > lat_size:
            i_f_true = 0
        if j_f_true > lon_size:
            j_f_true = 0
        # else:
        #     i_i_true = i_true
        #     j_i_true = j_true
        #     i_f_true = j_f_true = None
        return i_i_true, i_f_true, j_i_true, j_f_true

    def _local_extraction(self, size, invert_lat=False, lats=None, lons=None):

        step_lat = abs(float(self.native_zc[0] - self.native_zc[1]) / (size[0]))
        step_lon = abs(float(self.native_zc[3] - self.native_zc[2]) / (size[1]))
        hb_lat = step_lat / 2
        hb_lon = step_lon / 2

        if lats is None:
            lats = np.linspace(self.native_zc[1] - hb_lat, self.native_zc[0] + hb_lat, size[0])
            if invert_lat:
                lats *= -1.
        if lons is None:
            lons = np.linspace(self.native_zc[2] + hb_lon, self.native_zc[3] - hb_lon, size[1])

        lats_boundaries = np.arange(self.native_zc[0], self.native_zc[1], step_lat)

        """
        if lat to extract coincides with a boundary then the situation is undetermined. 
        Example: 
        one would like to extract the point of the lat, lon coordinates = (0., 0.) in a global raster 
        (-180W, 180E,-90S, 90N) at 0.5 deg spatial_resolution. The point 0., 0. is clearly lying on the border 
        between the four points (lat, lon)**: 

                (0.25, -0.25) | (0.25, 0.25)
                --------------+--------------   the + sign correspond to the point (0., 0.)
                (-0.25, -0.25)| (-0.25, 0.25)

        Notice that the distance fom these points to (0, 0) is the same!
        Different codes give different results! for instance python would extract the point (0.25, -0.25)
        IDL the point (-0.25, -0.25) etc...
        Since this is an undetermined situation, in order to be consistent with IDL, a small offset is subtracted to the 
        extraction latitude forcing the code to extract (-0.25, -0.25).     
                -------
                ** python is top-bottom oriented
        """
        if self.local_zc[0] in lats_boundaries:
            self.lat_offset -= hb_lat / size[0]
        i = np.argmin(abs(lats - np.array(self.local_zc[0] + self.lat_offset)))
        j = np.argmin(abs(lons - np.array(self.local_zc[1])))

        return self._check_distance(i, j, lats, lons)

    def _subregion_extraction(self, size):
        """
        :return i, j index of region
        """
        zone = self.zc
        data_cut = None

        step = (self.native_zc[1] - self.native_zc[0]) / size[0]

        latitude = np.arange(self.native_zc[0] + step/2, self.native_zc[1] + step/2, step)
        longitude = np.arange(self.native_zc[2] + step/2, self.native_zc[3] + step/2, step)
        add_lat = 1
        # print 'invert lat', invert_lat

        ind_lat_min = np.argmin(abs(np.array(latitude) - zone[0]))
        ind_lat_max = np.argmin(abs(np.array(latitude) - zone[1])) + add_lat
        ind_lon_min = np.argmin(abs(np.array(longitude) - zone[2]))
        ind_lon_max = np.argmin(abs(np.array(longitude) - zone[3])) + 1

        if ind_lat_min != 0:
            ind_lat_min += 1

        if ind_lat_max == len(latitude):
            ind_lat_max = None

        if ind_lon_max == len(longitude):
            ind_lon_max = None

        return ind_lat_min, ind_lat_max, ind_lon_min, ind_lon_max

    def _get_geotiff(self):

        gobj = gdal.Open(self.filename)
        _data = np.array(gobj.GetRasterBand(1).ReadAsArray())
        return self._process_data(_data, gobj)

    def apply_mask(self, d):
        thr = self.threshold
        if thr is None:
            thr = 5
        gobj = gdal.Open(self.mask_name)
        mask = gobj.GetRasterBand(1).ReadAsArray()

        d[mask != thr] = np.nan
        return d

    def get_coordinates(self):
        if self.raster_type == 'geofit':
            gobj = gdal.Open(self.filename)
            old_cs = osr.SpatialReference()
            old_cs.ImportFromWkt(gobj.GetProjectionRef())
            # create the new coordinate system
            wgs84_wkt = """
                GEOGCS["WGS 84",
                DATUM["WGS_1984",
                SPHEROID["WGS 84",6378137,298.257223563,
                AUTHORITY["EPSG","7030"]],
                AUTHORITY["EPSG","6326"]],
                PRIMEM["Greenwich",0,
                AUTHORITY["EPSG","8901"]],
                UNIT["degree",0.01745329251994328,
                AUTHORITY["EPSG","9122"]],
                AUTHORITY["EPSG","4326"]]"""
            new_cs = osr.SpatialReference()
            new_cs.ImportFromWkt(wgs84_wkt)
            # create a transform object to convert between coordinate systems
            transform = osr.CoordinateTransformation(old_cs, new_cs)

            # get the point to transform, pixel (0,0) in this case
            width = gobj.RasterXSize
            height = gobj.RasterYSize
            gt = gobj.GetGeoTransform()
            x = gt[0] + gt[1] * width
            y = gt[3] + gt[5] * height

            center_x = (gt[0] + x) / 2
            center_y = (gt[3] + y) / 2

            lon_0, lat_0, _ = transform.TransformPoint(center_x, center_y)

            w, n, _ = transform.TransformPoint(gt[0], gt[3])
            e, s, _ = transform.TransformPoint(x, y)

        else:
            # else is a netcdf data, so we expect lat and lon array inside
            ds_lats = None
            ds_lons = None
            s = n = e = w = lat_0 = lon_0 = None
            ds = Dataset(self.filename)

            for dim in ds.dimensions.keys():
                if 'lat' in dim.lower():
                    ds_lats = ds.variables[dim][:]
                elif 'lon' in dim.lower():
                    ds_lons = ds.variables[dim][:]

            if ds_lats is not None and ds_lons is not None:
                s_try = ds_lats[0]
                n_try = ds_lats[-1]
                if n_try < s_try:
                    n = s_try
                    s = n_try
                else:
                    n = n_try
                    s = s_try
                w_try = ds_lons[0]
                e_try = ds_lons[-1]

                if e_try < w_try:
                    e = w_try
                    w = e_try
                else:
                    e = e_try
                    w = w_try

        self.native_zc = [s, n, w, e]
        return [s, n, w, e], [lat_0, lon_0]

    def set_CS_subproduct_parameter(self, subproduct):
        if subproduct is not None:
            # self.native_zc = subproduct[]
            self.scale_factor = subproduct['in_scale_factor']
            self.fill_value = subproduct['nodata']
            self.add_offset = subproduct['in_offset']
            self.band = subproduct['re_extract']

<<<<<<< HEAD
    #This reproject is basically used to 3 purpose
    # 1. Assign Projection information to the netcdf dataset since this information is avaialble as lat lon
    # 2. Clip the target bounding box (target bbox is taken from target mapset)
    # 3. Resampling or resolution change (conversion of resolution eg.10km to 1km)
    def do_reproject(self, orig_ds, target_mapset_name, native_mapset_name=None):

        # Open the input file
        # orig_ds = gdal.Open(self.filename)

        if native_mapset_name is not None:
            native_mapset = mapset.MapSet()
            native_mapset.assigndb(native_mapset_name)
            orig_cs = osr.SpatialReference(wkt=native_mapset.spatial_ref.ExportToWkt())
            # orig_size_x = native_mapset.size_x
            # orig_size_y = native_mapset.size_y
            orig_band = orig_ds.GetRasterBand(1)
            # orig_ds.SetGeoTransform(native_mapset.geo_transform)
            orig_ds.SetProjection(orig_cs.ExportToWkt())
        else:
            orig_cs = osr.SpatialReference()
            orig_cs.ImportFromWkt(orig_ds.GetProjectionRef())
            orig_band = orig_ds.GetRasterBand(1)
            # orig_ds.SetGeoTransform(native_mapset.geo_transform)
            # orig_ds.SetProjection(native_mapset.spatial_ref.ExportToWkt())

        in_data_type = orig_band.DataType

        # Get the Target mapset
        trg_mapset = mapset.MapSet()
        trg_mapset.assigndb(target_mapset_name)
        out_cs = trg_mapset.spatial_ref
        out_size_x = trg_mapset.size_x
        out_size_y = trg_mapset.size_y

        # Create target in memory
        mem_driver = gdal.GetDriverByName('MEM')

        # Assign mapset to dataset in memory
        out_data_type_gdal = in_data_type
        mem_ds = mem_driver.Create('', out_size_x, out_size_y, 1, out_data_type_gdal)
        mem_ds.SetGeoTransform(trg_mapset.geo_transform)
        mem_ds.SetProjection(out_cs.ExportToWkt())

        # Do the Re-projection
        orig_wkt = orig_cs.ExportToWkt()
        res = gdal.ReprojectImage(orig_ds, mem_ds, orig_wkt, out_cs.ExportToWkt(),
                                  gdalconst.GRA_NearestNeighbour)

        # out_data = mem_ds.ReadAsArray()
        #
        # output_driver = gdal.GetDriverByName('GTiff')
        # output_ds = output_driver.Create('/data/ingest/reproject_cliped_iri_default.tif', out_size_x, out_size_y, 1, in_data_type)
        # output_ds.SetGeoTransform(trg_mapset.geo_transform)
        # output_ds.SetProjection(out_cs.ExportToWkt())
        # output_ds.GetRasterBand(1).WriteArray(out_data, 0, 0)
        #
        # trg_ds = None
        # mem_ds = None
        # orig_ds = None
        # output_driver = None
        # output_ds = None
        return mem_ds
=======
    def get_sds_metadata(self):
        # get the boundary coordinates
        self.get_coordinates()

        # TODO
        #  remove the if-else condition (and also the try-except at the import level) and maintains only the
        #  SdsMetadata().read_from_file(self.filename) part, as in future this class might be potentially integrated
        #  into ClimateStation architecture, in which src.lib.python.metadata will always be available.
        if SdsMetadata is not None:
            # TODO when required, modify eStation_* with ClimateStation_*
            meta = SdsMetadata().read_from_file(self.filename)
            self.date = meta.sds_metadata['eStation2_date']
            self.year = self.date[:4]
            self.month = self.date[0][4:6]
            self.day = self.date[0][6:]
            self.sensor_code = meta.sds_metadata['eStation2_product']
            self.prod_code = meta.sds_metadata['eStation2_subProduct']
            self.date_long = date(int(self.year), int(self.month), int(self.day)).strftime('%Y-%b-%d')
            self.scale_factor = meta.sds_metadata['eStation2_nodata']
            self.fill_value = meta.sds_metadata['eStation2_scaling_factor']
            self.add_offset = meta.sds_metadata['eStation2_scaling_offset']
            self.frequency = meta.sds_metadata['eStation_frequency']
        else:
            seed = os.path.basename(self.filename).split('_')
            self.date = seed[0]
            self.year = seed[0][:4]
            self.month = seed[0][4:6]
            self.day = seed[0][6:]
            self.prod_code = seed[1]
            self.date_long = date(int(self.year), int(self.month), int(self.day)).strftime('%Y-%b-%d')
            metadata = gdal.Open(self.filename).GetMetadata()

            for el in metadata.keys():
                if 'scaling_factor' in str(el).lower():
                    try:
                        self.scale_factor = float(metadata[el])
                    except ValueError:
                        self.scale_factor = None
                if 'nodata' in str(el).lower():
                    try:
                        self.fill_value = float(metadata[el])
                    except ValueError:
                        self.fill_value = None
                if 'offset' in str(el).lower():
                    try:
                        self.add_offset = float(metadata[el])
                    except ValueError:
                        self.add_offset = None
>>>>>>> 0a061992
<|MERGE_RESOLUTION|>--- conflicted
+++ resolved
@@ -475,7 +475,6 @@
             self.add_offset = subproduct['in_offset']
             self.band = subproduct['re_extract']
 
-<<<<<<< HEAD
     #This reproject is basically used to 3 purpose
     # 1. Assign Projection information to the netcdf dataset since this information is avaialble as lat lon
     # 2. Clip the target bounding box (target bbox is taken from target mapset)
@@ -538,7 +537,7 @@
         # output_driver = None
         # output_ds = None
         return mem_ds
-=======
+
     def get_sds_metadata(self):
         # get the boundary coordinates
         self.get_coordinates()
@@ -586,5 +585,4 @@
                     try:
                         self.add_offset = float(metadata[el])
                     except ValueError:
-                        self.add_offset = None
->>>>>>> 0a061992
+                        self.add_offset = None