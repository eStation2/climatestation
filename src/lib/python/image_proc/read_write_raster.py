--- conflicted
+++ resolved
@@ -159,48 +159,7 @@
         else:
             return self._get_netcdf()
 
-<<<<<<< HEAD
-
-=======
-    # Extract Data from a generic netcdf file [CDS/IRI] with regular grid
-    # TODO: data are now returned as numpy.array: should be better stored in the object itself
-    def get_data_regular_grid(self, target_mapset_name, native_mapset_name):
-        """
-        :param target mapset code  -    eStation variable to get bbox etc of target data
-        :param native mapset code  -    eStation variable to get bbox etc of native file
-        :return: Data array of the kind numpy.array which shape is defined by target_mapset
-        ***********************************************************************************************************
-        ***********************************************************************************************************
-        """
-        # Read original dataset
-        native_dataset = self._get_GDAL_dataset()
-        # Clip the native dataset to target bbox ? or change resolution
-        pre_processed_dataset = do_clip_resample_reproject(native_dataset, target_mapset_name=target_mapset_name, native_mapset_name=native_mapset_name)
-        # pre_proccessed_dataset = self.raster_clip_bbox(self.zc, setSpatialRef=True)
-        # Apply input scaling factor offset nodata and get physical value data
-        pre_processed_data_array = np.array(pre_processed_dataset.ReadAsArray())
-
-        # TODO: replace this part with assigning to self.data
-        physicalvalue_data_array = self._process_data(pre_processed_data_array, pre_processed_dataset, already_extracted=True)
-
-        return physicalvalue_data_array
-
-    # Extract Data from a generic netcdf file [CDS/IRI] with irregular grid
-    # TODO: data are now returned as numpy.array: should be better stored in the object itself
-    def get_data_irregular_grid(self, subproduct, mapsetcode):
-        """
-        :param mapset code  -    eStation variable to get bbox etc of target data
-        :param subproduct  -    eStation variable to get subproduct properties to generate the ingested file
-        :return: Data array of the kind numpy.array which shape is defined by subsample coordinates and/or
-        local site coordinates
-        ***********************************************************************************************************
-        ***********************************************************************************************************
-        """
-        # This method should return(or generate) target_bbox specific lat, lon and variable array
-        # By now native lat, lon are initialized. (get_coordinates in the init does this already)
-        self.set_CS_subproduct_parameter(subproduct, mapsetcode)
-        return self._get_netcdf()
->>>>>>> e38bd2ae
+
 
     # Used by get_data to read values
     def _get_netcdf(self):
@@ -979,6 +938,7 @@
     #
     #     return mem_ds
 
+
     #   Goal: process the lat/lon (non-equally-spaced) arrays from native file to clip to the target mapset
     #
     #   Inputs: input_lats -> array of (non-equally-spaced) latitudes   -> expected decreasing (North to South)
@@ -992,6 +952,7 @@
     #   Output: output_lats: array of lats for the 'clipped' zone -> min/max_lat replaces the original vals
     #           output_lons: array of lats for the 'clipped' zone -> min/max_lo replaces the original vals
     #
+
     # Play with lats/lons grids (arrays) for clipping
     # def get_indices_lats_lons(self, input_lats=None, input_lons=None, min_lat=None, min_lon=None, max_lat=None, max_lon=None):
     #     if input_lats is None:
@@ -1101,20 +1062,15 @@
     mapsetObj.assigndb(mapsetcode)
     return mapsetObj
 
-<<<<<<< HEAD
 # This do_clip_resample_reproject is basically used for 3 purpose
 # 1. Assign Projection information to the netcdf dataset since this information is available as lat lon
 # 2. Clip the target bounding box (target bbox is taken from target mapset)
 # 3. Resampling or resolution change (conversion of resolution eg.10km to 1km)
 def do_clip_resample_reproject(orig_ds, target_mapset, native_mapset=None):
-=======
-# Convert the orig_ds from native to target mapset
-def do_clip_resample_reproject(orig_ds, target_mapset_name, native_mapset_name=None):
->>>>>>> e38bd2ae
     """
     :param target mapset code  -    eStation variable to get bbox etc of target data
     :param native mapset code  -    eStation variable to get bbox etc of native data
-    :param orig_ds             -    native file which is read as dataset
+    :param orig_ds  -    native file which is read as dataset
     :return: Memory dataset with target projection, bbox, resolution information
     ***********************************************************************************************************
     ***********************************************************************************************************
