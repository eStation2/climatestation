--- conflicted
+++ resolved
@@ -1,82 +1,76 @@
-version: '3.5'
-
-services:
-
-  web:
-    build:
-      context: ./build-docker/web/
-      dockerfile: Dockerfile
-    container_name: web
-    links:
-      - postgres
-    environment:
-      - PYTHONPATH=${PYTHONPATH}
-      - PROJ_LIB=${PROJ_LIB}
-    image: "climatestation/web:1.0"
-    ports:
-    - 8080:80
-    restart: unless-stopped
-#    privileged: true
-    volumes: 
-#    - /var/run/docker.sock:/var/run/docker.sock:rw
-    - ./log/web:/var/log/apache2
-    - ./src:/var/www/climatestation:rw
-    - ${DATA_VOLUME}:/data:rw
-    - ${CS_VOLUME}:/climatestation:rw
-    - ${TMP_VOLUME}:/tmp/climatestation:rw
-
-  mapserver:
-    build:
-      context: ./build-docker/mapserver/
-      dockerfile: Dockerfile
-    container_name: mapserver
-    image: "climatestation/mapserver:1.0"
-    restart: unless-stopped
-    volumes:
-    - ./log/mapserver:/var/log/apache2
-#    - /data/mapserver/cgi-bin:/usr/lib/cgi-bin:rw
-
-  postgres:
-    build:
-      context: ./
-      dockerfile: ./build-docker/postgres/Dockerfile
-    container_name: postgres
-    environment:
-      PGPASSWORD: "${PG_PASS}"
-      POSTGRES_USER: "${PG_USER}"
-      POSTGRES_PASS: "${PG_PASS}"
-      POSTGRES_DBNAME: "estationdb"
-      POSTGRES_PORT: "5432"
-      DEFAULT_ENCODING: "UTF8"
-      DEFAULT_COLLATION: "en_US.UTF-8"
-      DEFAULT_CTYPE: "en_US.UTF-8"
-      POSTGRES_MULTIPLE_EXTENSIONS: "postgis,adminpack,postgis_topology"
-      POSTGRES_TEMPLATE_EXTENSIONS: "true"
-      WAL_SIZE: "4GB"
-      MIN_WAL_SIZE: "2048MB"
-      WAL_SEGSIZE: "1024"
-      MAINTAINANCE_WORK_MEM: "128MB"
-      DB_VERSION: "${DB_VERSION}"
-    image: "climatestation/postgis:12"
-    ports:
-    - 5432:5432
-    restart: unless-stopped
-#    privileged: true
-    volumes:
-    - ${DBDUMP_VOLUME}:/climatestation/db_dump:rw
-    - ${CS_VOLUME}:/climatestation:rw
-    - ./src:/var/www/climatestation:rw
-    - cs-docker-postgresql12-volume:/var/lib/postgresql:rw
-    - ./log/postgres:/var/log/climatestation:rw
-#    - "/var/run/docker.sock:/var/run/docker.sock"-
-
-# create an external docker volume: docker volume create --name cs-docker-postgresql12-volume -d local
-volumes:
-<<<<<<< HEAD
- cs-docker-postgresql12-volume:
-    external: true
-
-=======
-  cs-docker-postgresql12-volume:
-    external: true
->>>>>>> 1b08513e
+version: '3.5'
+
+services:
+
+  web:
+    build:
+      context: ./build-docker/web/
+      dockerfile: Dockerfile
+    container_name: web
+    links:
+      - postgres
+    environment:
+      - PYTHONPATH=${PYTHONPATH}
+      - PROJ_LIB=${PROJ_LIB}
+    image: "climatestation/web:1.0"
+    ports:
+    - 8080:80
+    restart: unless-stopped
+#    privileged: true
+    volumes:
+#    - /var/run/docker.sock:/var/run/docker.sock:rw
+    - ./log/web:/var/log/apache2
+    - ./src:/var/www/climatestation:rw
+    - ${DATA_VOLUME}:/data:rw
+    - ${CS_VOLUME}:/climatestation:rw
+    - ${TMP_VOLUME}:/tmp/climatestation:rw
+
+  mapserver:
+    build:
+      context: ./build-docker/mapserver/
+      dockerfile: Dockerfile
+    container_name: mapserver
+    image: "climatestation/mapserver:1.0"
+    restart: unless-stopped
+    volumes:
+    - ./log/mapserver:/var/log/apache2
+#    - /data/mapserver/cgi-bin:/usr/lib/cgi-bin:rw
+
+  postgres:
+    build:
+      context: ./
+      dockerfile: ./build-docker/postgres/Dockerfile
+    container_name: postgres
+    environment:
+      PGPASSWORD: "${PG_PASS}"
+      POSTGRES_USER: "${PG_USER}"
+      POSTGRES_PASS: "${PG_PASS}"
+      POSTGRES_DBNAME: "estationdb"
+      POSTGRES_PORT: "5432"
+      DEFAULT_ENCODING: "UTF8"
+      DEFAULT_COLLATION: "en_US.UTF-8"
+      DEFAULT_CTYPE: "en_US.UTF-8"
+      POSTGRES_MULTIPLE_EXTENSIONS: "postgis,adminpack,postgis_topology"
+      POSTGRES_TEMPLATE_EXTENSIONS: "true"
+      WAL_SIZE: "4GB"
+      MIN_WAL_SIZE: "2048MB"
+      WAL_SEGSIZE: "1024"
+      MAINTAINANCE_WORK_MEM: "128MB"
+      DB_VERSION: "${DB_VERSION}"
+    image: "climatestation/postgis:12"
+    ports:
+    - 5432:5432
+    restart: unless-stopped
+#    privileged: true
+    volumes:
+    - ${DBDUMP_VOLUME}:/climatestation/db_dump:rw
+    - ${CS_VOLUME}:/climatestation:rw
+    - ./src:/var/www/climatestation:rw
+    - cs-docker-postgresql12-volume:/var/lib/postgresql:rw
+    - ./log/postgres:/var/log/climatestation:rw
+#    - "/var/run/docker.sock:/var/run/docker.sock"-
+
+# create an external docker volume: docker volume create --name cs-docker-postgresql12-volume -d local
+volumes:
+ cs-docker-postgresql12-volume:
+    external: true